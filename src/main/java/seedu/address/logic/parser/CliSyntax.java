--- conflicted
+++ resolved
@@ -12,12 +12,8 @@
     public static final Prefix PREFIX_PHONE = new Prefix("p/");
     public static final Prefix PREFIX_TELEGRAM = new Prefix("t/");
     public static final Prefix PREFIX_GITHUB = new Prefix("g/");
-<<<<<<< HEAD
     public static final Prefix PREFIX_NOTE = new Prefix("note/");
-    public static final Prefix PREFIX_INDEX = new Prefix("i/");
-=======
     public static final Prefix PREFIX_WEEK = new Prefix("w/");
     public static final Prefix PREFIX_INDICES = new Prefix("i/");
->>>>>>> 1c7591b5
 
 }