---
  layout: default.md
  title: "User Guide"
  pageNav: 3
---

# TA Toolkit User Guide

TA Toolkit is a desktop application designed to help CS2100 Teaching Assistants (TAs) from the School of Computing in
efficiently manage the contacts of their students. This User Guide assumes that you have are familiar with Command Line Interface (CLI)
applications and is a fast typist, allowing you to get your student management tasks done faster than traditional Graphical User Interface (GUI) apps.

Juggling teaching and administrative tasks, time is a precious resource for CS2100 TAs and effective contact management is crucial.
TA Toolkit is meticulously designed to cater to your administrative requirements, guaranteeing seamless handling of
your contact-related duties. It offers a rapid and user-friendly solution via a Command Line Interface (CLI), specifically
tailored to enhance the efficiency and effectiveness of your contact management endeavors.

Below are some ways to integrate TA Toolkit into your workflow:

- You can categorise student contacts into the different class groups that you teach.
- You can filter student contacts easily based on their name or class group.
- You can track the attendance of your students easily.
- You can take notes on individual students to personalise your teaching.

<box type="info" seamless>

**Tip:** If this is your first time using TA Toolkit, head over to [How to use TA Toolkit's User Guide](#how-to-use)
to start keeping track of all your students' contacts!

</box>

--------------------------------------------------------------------------------------------------------------------

<!-- * Table of Contents -->
<page-nav-print />

--------------------------------------------------------------------------------------------------------------------

## How to Use

Welcome to TA Toolkit. We are confident that TA Toolkit will become your reliable ally throughout your journey as a CS2100 TA.
This user guide offers you detailed documentation of TA Toolkit's capabilities.

If this is your first encounter with TA Toolkit, ensure that the application has been downloaded.
Please proceed to [Quick Start](#quick-start) for instructions on installing the application.

If you would like to have a brief introduction of the application's interface,
head over to our [Interface Walkthrough](#interface-walkthrough) to better learn about TA Toolkit.

If you are already familiar with TA Toolkit, you can refer to [Command Summary](#command-summary) for a
summary of all the commands in TA Toolkit.

If you encounter any issues with the commands or find yourself uncertain about anything,
feel free to explore the [Glossary](#Glossary) for explanations on technical terms,
consult the [FAQ](#faq) for answers to common questions,
or explore [Common Mistakes](#common-mistakes) for typical errors that users may encounter while utilizing the application.

--------------------------------------------------------------------------------------------------------------------

## Labels

In our user guide, you may find coloured labels that contain text nuggets.

<box type="info" seamless>

Blue labels represent helpful tips to enhance your experience.

</box>

<box type="warning" seamless>

Yellow labels represent warnings that you should be cautious about.

</box>

--------------------------------------------------------------------------------------------------------------------

## Key Terms

TA Toolkit stores students' contact details and allows the user to take notes on students and track their attendance.
As such, it is important that you familiarise yourself with the structure of each person as well as their key attributes (notes, attendance).

### Person

A person represents your student. At the start of the teaching semester, you should add your students' basic contact details (NAME, CLASS_GROUP, EMAIL).

A person has the following attributes:
- Name (Compulsory)
- Class_Group (Compulsory)
- Email address (Compulsory)
- Phone number (Optional)
- Telegram handle (Optional)
- Github ID (Optional)
- Attendance (Tracked by the application)
- Notes (Tracked by the application)

In TA Toolkit, duplicating entries with identical email addresses, phone numbers, Telegram handles, or GitHub IDs is not supported. The comparison of these fields for equality is case-insensitive. Therefore, you cannot add multiple individuals sharing the same email, phone number, Telegram handle, or GitHub ID.

<box type="info" seamless>

**Tip:**
After adding a student's contact, update their phone number, telegram handle, github ID after finding those out from your students.

</box>

### Attendance

Each student has an attendance for each week tied to him. Since NUS semesters contain 13 weeks, TA Toolkit only supports taking attendance for 13 weeks.
When a student contact is added to TA Toolkit, he is assumed to be present for all 13 weeks.
You can use the [`ma`](#marking-attendance-ma) command to mark a student as present or absent for a specific week.

<box type="info" seamless>

**Tip:**
Use negative marking to quickly take attendance for a class. Since all students are initially assumed to be present,
you can quickly the attendace of an entire class by only marking the absentees as absent.

</box>

--------------------------------------------------------------------------------------------------------------------

## Quick start

1. Ensure you have Java `11` or above installed in your Computer.

To install Java on a Windows computer, click [here](https://www.java.com/en/download/help/windows_manual_download.html).

To install Java that is compatible with our application on a Mac computer, download and install the Azul build of OpenJDK 11 version found [here](https://www.azul.com/downloads/?version=java-11-lts&os=macos&architecture=arm-64-bit&package=jdk-fx) and ensure to choose the JDK FXversion.

To install Java on a Linux computer, click [here](https://www.java.com/en/download/help/linux_x64_install.html).

To check the version of Java installed on your computer, click [here](https://www.java.com/en/download/help/version_manual.html) if you are using a Windows or Mac computer, and click [here](https://phoenixnap.com/kb/check-java-version-linux)
if your computer is running Linux.

2. Download the latest `TAToolkit.jar` from [here](https://github.com/AY2324S2-CS2103T-F14-3/tp/releases).

3. Copy the file to the folder you want to use as the _home folder_ for your TA Toolkit.

4. Open a command terminal, `cd` into the folder you put the jar file in, and use the `java -jar TAToolkit.jar` command to run the application.<br>
   A GUI similar to the below should appear in a few seconds. Note how the app contains some sample data.<br>
   ![Ui](images/ActualUi.png)

5. Type the command in the command box and press Enter to execute it. e.g. typing **`help`** and pressing Enter will open the help window.<br>
   Some example commands you can try:

   * `ls` : Lists all contacts.

   * `ac n/John Doe c/T42 p/98765432 e/johnd@example.com t/@johndoe g/johnDoeGithub` : Adds a student named `John Doe` to the TA Toolkit.

   * `dc 3` : Deletes the 3rd contact shown in the current list.

   * `clear` : Deletes all contacts.

   * `exit` : Exits the app.

6. Refer to the [Features](#features) below for details of each command.

--------------------------------------------------------------------------------------------------------------------

## Interface walkthrough

This is the expected interface of the GUI when you launch TA Toolkit. Please note that this application has been populated with sample data.

The key windows are labeled as follows:

1. File button: Opens an option to exit the application.
2. Help button: Opens a menu with a link to the User Guide.
3. Command Box: Enter your command here.
4. Result Display: Displays the result of your command.
5. Displayed Person List: Displays a list of persons' contacts and their contact information.
6. Side Panel Display: Displays detailed information on a specific person or the attendance overview.

![Interface](images/InterfaceWalkthrough.png)

The "Help" window will look like as follows:

![Help_Window](images/helpMessage.png)

--------------------------------------------------------------------------------------------------------------------

## Parameters

Some of TA Toolkit's commands require parameters, which have specific formats. Before heading to the [Features](#features) section, we recommend taking a look at the type of parameters and their constraints.

The following parameters are used for commands:

<<<<<<< HEAD
| Parameter     | Prefix | Format                                                                                                           | Example                                         |
|---------------|--------|------------------------------------------------------------------------------------------------------------------|-------------------------------------------------|
| INDEX         | -      | Positive integers only                                                                                           | `1`, `2`, `3`                                   |
| KEYWORD       | -      | Alphanumeric only                                                                                                | `Alex`, `Bernice`                               |
| NAME          | n/     | Alphanumeric, can contain multiple words                                                                         | `Alex Yeoh`, `Bernice Yu`                       |
| PHONE_NUMBER  | p/     | Numeric, minimum length of 3 digits and maximum of 15 digits                                                     | `99999999`, `88888888`                          |
| TELEGRAM      | t/     | Starts with @, followed by alphanumeric characters or underscores                                                | `@nus_cs2100` , `@johnDoe`                      |
| EMAIL         | e/     | Includes letters, numbers, underscores, dots, and dashes, followed by the '@' symbol, then a domain name         | `damithch@comp.nus.edu.sg`, `dcsdcr@nus.edu.sg` |
| GITHUB        | g/     | Consists of alphanumeric characters, underscores, periods, and hyphens                                           | `johnDoe`, `alice-yu`                           |
| CLASS_GROUP   | c/     | Consists of alphanumeric characters                                                                              | `T10`, `T42`                                    |
| NOTE          | note/  | Consists of a alphanumeric characters and basic punctuation (periods, commas, exclamation marks, question marks) | `Proficient in Java!`, `Beginner to Python.`    |
| NOTE_INDEX    | i/     | Positive integers only                                                                                           | `1`, `2`, `3`                                   |
| WEEK          | w/     | Positive integers from 1 - 13 only                                                                               | `1`, `2`, `3`                                   |
| PRESENT_INDEX | pre/   | Positive integers only                                                                                           | `1`, `2`, `3`                                   |
| ABSENT_INDEX  | abs/   | Positive integers only                                                                                           | `1`, `2`, `3`                                   |
=======

| Parameter     | Prefix | Format                                                                                                                                                                                                                   | Example                                         |
|---------------|--------|--------------------------------------------------------------------------------------------------------------------------------------------------------------------------------------------------------------------------|-------------------------------------------------|
| INDEX         | -      | Positive integers only                                                                                                                                                                                                   | `1`, `2`, `3`                                   |
| KEYWORD       | -      | Alphanumeric only                                                                                                                                                                                                        | `Alex`, `Bernice`                               |
| NAME          | n/     | Alphanumeric, can contain multiple words                                                                                                                                                                                 | `Alex Yeoh`, `Bernice Yu`                       |
| PHONE_NUMBER  | p/     | Numeric, minimum length of 3 digits. Users are responsible for ensuring phone number is valid.                                                                                                                           | `99999999`, `88888888`                          |
| TELEGRAM      | t/     | Starts with @, followed by alphanumeric characters or underscores. Users are responsible for ensuring Telegram ID is valid.                                                                                              | `@nus_cs2100` , `@johnDoe`                      |
| EMAIL         | e/     | A local-part (consisting of letters, numbers, underscores, dots, and dashes), followed by the '@' symbol, then the domain name with at least 2 characters. Users are responsible for ensuring the email address is valid | `damithch@comp.nus.edu.sg`, `dcsdcr@nus.edu.sg` |
| GITHUB        | g/     | Consists of alphanumeric characters, underscores, periods, and hyphens. Users are responsible for ensuring Github ID is valid.                                                                                           | `johnDoe`, `alice-yu`                           |
| CLASS_GROUP   | c/     | Consists of alphanumeric characters                                                                                                                                                                                      | `T10`, `T42`                                    |
| NOTE          | note/  | Consists of alphanumeric characters and basic punctuation (periods, commas, exclamation marks, question marks)                                                                                                           | `Proficient in Java!`, `Beginner to Python.`    |
| NOTE_INDEX    | i/     | Positive integers only                                                                                                                                                                                                   | `1`, `2`, `3`                                   |
| WEEK          | w/     | Positive integers from 1 - 13 only                                                                                                                                                                                       | `1`, `2`, `3`                                   |
| PRESENT_INDEX | pre/   | Positive integers only                                                                                                                                                                                                   | `1`, `2`, `3`                                   |
| ABSENT_INDEX  | abs/   | Positive integers only                                                                                                                                                                                                   | `1`, `2`, `3`                                   |
>>>>>>> 67ac3815

--------------------------------------------------------------------------------------------------------------------

## Features

<box type="info" seamless>

**Notes about the command format:**<br>

* Commands are case-sensitive.

* Words in `UPPER_CASE` are the parameters to be supplied by the user.<br>
  e.g. in `ac n/NAME`, `NAME` is a parameter which can be used as `ac n/John Doe`.

* Items in square brackets are optional.<br>
  e.g. `n/NAME [t/TELEGRAM]` can be used as `n/John Doe t/@johndoe` or as `n/John Doe`.

* Parameters can be in any order.<br>
  e.g. if the command specifies `n/NAME p/PHONE_NUMBER`, `p/PHONE_NUMBER n/NAME` is also acceptable.

* Items with … after them can be used multiple times (1 or more).<br>
  For example, the `ls CLASS_GROUP` command can be used to search 1 `CLASS_GROUP` like `ls T10`, or 2 `CLASS_GROUP`s like `ls T10 T20`.

* Extraneous parameters for commands that do not take in parameters (such as `help`, `ls`, `exit` and `clear`) will be ignored.<br>
  e.g. if the command specifies `help 123`, it will be interpreted as `help`.

* For any command that fails to executed, refer to the Result Display, which will provide a helpful explanation to help you correct your command.
  ![Result_Display](images/ErrorMessage_example.png)

* If any extra parameters with an invalid prefix are provided, the command will consider that prefix and parameter as part of the previous parameter.<br>
  e.g. if the command specifies `ac n/John Doe c/T42 p/98765432 homework/Lab 4`, the command will interpret `homework/Lab 4` as part of the `PHONE_NUMBER` parameter, as `homework` is not a valid prefix for the `ac` command.

* If you are using a PDF version of this document, be careful when copying and pasting commands that span multiple lines as space characters surrounding line-breaks may be omitted when copied over to the application.
</box>

### Viewing help : `help`

This opens a window containg a link to the User Guide.

Format: `help`

### Adding a person: `ac`

This helps you to add a person to TA Toolkit.

Format: `ac n/NAME c/CLASS_GROUP e/EMAIL [p/PHONE_NUMBER] [t/TELEGRAM] [g/GITHUB]`

* When adding a contact, the contact's EMAIL, PHONE_NUMBER, TELEGRAM, GITHUB must be unique compared to every other person in TA Toolkit.

Examples:
* `ac n/John Doe c/T42 p/98765432 e/johnd@example.com t/@johndoe g/johnDoeGithub` This adds a new member named `John Doe` with class_group `T42`, phone number `98765432`, email `johnd@example.com`, telegram
handle `@johndoe` and github `johnDoeGithub` to the list of contacts.

![Add_Contact](images/ac_example.png)

### Updating a person : `uc`

This helps you to update the contact details of an existing person in TA Toolkit.

Format: `uc INDEX [n/NAME] [c/CLASS_GROUP] [e/EMAIL] [p/PHONE_NUMBER] [t/TELEGRAM] [g/GITHUB]`

* Updates the person at the specified `INDEX`. The index refers to the index number shown in the displayed person list. The index **must be a positive integer** 1, 2, 3, …​
* At least one of the optional fields must be provided.
* Existing values will be updated to the input values.
* The updated person must have a different field compared to the original person.
* When updating any field, `EMAIL`, `PHONE_NUMBER`, `TELEGRAM`, `GITHUB` must be unique compared to every other person.

Examples:
*  `uc 2 n/Betsy Crower t/` Edits the name of the 2nd person to be `Betsy Crower` and clears the Telegram field.
*  `uc 6 p/91234567 e/johndoe@example.com` Edits the phone number and email address of the 6th person to be `91234567` and `johndoe@example.com` respectively.

![Update_Contact](images/uc_example.png)

### Locating persons by name: `find`

This helps you to find specific persons by their names.

Format: `find KEYWORD [KEYWORD...]`

* The search is case-insensitive. e.g `hans` will match `Hans`
* The order of the keywords does not matter. e.g. `Hans Bo` will match `Bo Hans`
* Only the name is searched.
* Only full words will be matched e.g. `Han` will not match `Hans`
* Persons matching at least one keyword will be returned (i.e. `OR` search).
  e.g. `Hans Bo` will return `Hans Gruber`, `Bo Yang`

Examples:
* `find alex john` returns `Alex Yeoh`, `John Doe`<br>
  ![result for 'find alex john'](images/find_example.png)

### Listing persons : `ls`

This shows you a list of all persons in TA Toolkit based for a CLASS_GROUP in the Contact List Display.
Also, the attendance overview of all persons in the displayed person list will be displayed in the side panel display.

Format: `ls [CLASS_GROUP...]`

* If no parameters are provided, all persons in the TA Toolkit will be displayed.
* For a given parameter, all persons with a CLASS_GROUP beginning with the parameter will be displayed.
* The CLASS_GROUP parameter is case-sensitive.

Examples:
* `ls` Displays all persons in the TA Toolkit.
* `ls T4` Displays all person with a CLASS_GROUP beginning with T4, e.g. T40, T42, etc.

<box type="info" seamless>

**Tip:** If you try to list the students for a specific class does, but nothing is displayed, check that the CLASS_GROUP
parameter has the correct letter casing.

</box>

### Viewing a person : `view`

This helps you to view the detailed information of specified person on the side panel display.

Format: `view INDEX`

* View the person at the specified `INDEX`.
* Person's details will be displayed on side panel display.
* `INDEX` refers to the index number shown in the displayed person list.
* `INDEX` **must be a positive integer** 1, 2, 3, …​

Examples:
* `view 1` views the 2nd person of the displayed person list on the side panel display.

  ![result for 'view 2'](images/view_example.png)

### Adding note to a person : `an`

This helps you to add note to a specified person in TA Toolkit.

Format: `an INDEX note/NOTE`

* `INDEX` refers to the index number shown in the displayed person list.
* `INDEX` **must be a positive integer** 1, 2, 3, …​
* `NOTE` **must contain only alphanumeric characters and punctuation** hardworking, sleepy, …​

Examples:
* `an 1 note/very hardworking student!` adds a note of `very hardworking student!` to the 1st person in the TA Toolkit.

  ![result for 'an 1 note/very hardworking student!'](images/an_example.png)

### Deleting note from a person : `dn`

Delete a note from a specified index of a specified person from the TA Toolkit.

Format: `dn INDEX i/NOTE_INDEX...`

* `INDEX` refers to the index number shown in the displayed person list.
* `NOTEINDEX` refers to the index of the note within a person.
* `INDEX` and `NOTEINDEX` **must be a positive integer** 1, 2, 3, …​
* If multiple indices are provided, they should be comma-separated.

Examples:
* `dn 1 i/1` deletes the first note from the 1st person in the TA Toolkit.

### Marking attendance : `ma`

Marks the attendance of a student as absent or present.

Format: `ma w/WEEK [pre/PRESENT_INDEX...] [abs/ABSENT_INDEX...]`

* Person indices under `pre/` will be marked as present. Person indices under `abs/` will be marked as absent.
* When a person contact is created, he will be assumed to be present for all weeks.
* This command will overwrite the existing attendance for the students.
* No duplicate indices are allowed in `PRESENT_INDEX` and `ABSENT_INDEX`.
* If multiple indices are provided, they should be comma-separated.
* At least one optional parameter must be present in the command.

Examples:
* `ma w/1 abs/1,2` marks the 1st and 2nd persons in the displayed persons list as absent.
  ![result for 'ma w/1 abs/1,2'](images/ma_example.png)

<box type="info" seamless>

**Tip:** To quickly mark attendance of the class for the week, use [ls](#listing-persons-ls) command to list all students in the class.
Then, mark the absentees for the week as absent. Since all students are initially assumed to be present, only the absentees will be marked as absent.

</box>

### Deleting a person : `dc`

Deletes a specified person from the TA Toolkit.

Format: `dc INDEX`

* Deletes the person at the specified `INDEX`.
* The index refers to the index number shown in the displayed person list.
* The index **must be a positive integer** 1, 2, 3, …​

Examples:
* `dc 2` deletes the 2nd person in the displayed person list.

<box type="warning" seamless>

**Caution:** There is no prompt to confirm this action. This command is not reversible. Deleted contacts will have to be
re-added into the list of applicants via the [`ac`](#adding-a-person-ac) command.

</box>

### Clearing all entries : `clear`

Clears all entries from the TA Toolkit.

Format: `clear`

<box type="warning" seamless>

**Caution:** There is no prompt to confirm this action. You are advised to save a backup of the data as this
action will **not be reversible**.

</box>

### Exiting the program : `exit`

Exits the program.

Format: `exit`

### Saving the data

TAToolkit data are saved in the hard disk automatically after any command that changes the data. There is no need to save manually.

### Editing the data file

TAToolkit data are saved automatically as a JSON file `[JAR file location]/data/TAToolkit.json`. Advanced users are welcome to update data directly by editing that data file.

<box type="warning" seamless>

**Caution:**
If your changes to the data file makes its format invalid, TAToolkit will discard all data and start with an empty data file at the next run.  Hence, it is recommended to take a backup of the file before editing it.<br>
Furthermore, certain edits can cause the TAToolkit to behave in unexpected ways (e.g., if a value entered is outside the acceptable range). Therefore, edit the data file only if you are confident that you can update it correctly.
</box>

### Archiving data files `[coming in v2.0]`

_Details coming soon ..._

--------------------------------------------------------------------------------------------------------------------

## FAQ

**Q**: How do I see the attendance or notes of a specific student?<br>
**A**: You have to use the [`view`](#viewing-a-person-view) command to view the detailed information containing the notes and attendance of person.
For example, if you want to view the attendance of the 1st person in the displayed person list, use the `view 1` command to view his/her detailed information.

**Q**: How do I see the overall attendance for a specific class?<br>
**A**: You have to use the [`ls`](#listing-persons-ls) command to list all the persons for a specific class.
The overall attendance of the class will be displayed in the side panel display.

**Q**: Why can't I see the application even though it is open?<br>
**A**: When using multiple screens, if you move the application to a secondary screen,
and later switch to using only the primary screen, the GUI will open off-screen.
The remedy is to delete the `preferences.json` file created by the application before running the application again.

**Q**: How do I transfer my data to another Computer?<br>
**A**: Install the app in the other computer and overwrite the empty data file it creates with the file that contains
the data of your previous TAToolkit home folder.

<box type="info" seamless>

**Caution:**
If the tatoolkit.json file is invalid or has any formatting errors, the program might not start up. Please make sure
that the tatoolkit.json file used is **correct and accurate.**

</box>

--------------------------------------------------------------------------------------------------------------------

## Common mistakes

1. **When [adding contacts](#adding-a-person-ac) or [updating contacts](#updating-a-person-uc)**,
if the command causes 2 persons in the TA Toolkit to have the same `EMAIL`, `PHONE_NUMBER`, `TELEGRAM`, or `GITHUB`,
the command will fail. This is because every contact should have unique `EMAIL`, `PHONE_NUMBER`, `TELEGRAM`, and `GITHUB`.

2. **When [updating contacts](#updating-a-person-uc), [deleting contacts](#deleting-a-person-dc)**,
i.e. any commands that utilises the `INDEX` parameter, the command is interacting with the wrong contact.
The `INDEX` must match the current index of the person on the displayed person list. Should you find yourself updating/ deleting the wrong person,
ensure you adhere to the index presently shown, rather than an index from a past view.

To reset the displayed person list, you can refer to the [`ls`](#listing-persons-ls) command.

--------------------------------------------------------------------------------------------------------------------

## Command summary

| Action                                             | Format, Examples                                                                                                                                                      |
|----------------------------------------------------|-----------------------------------------------------------------------------------------------------------------------------------------------------------------------|
| [**Add**](#adding-a-person-ac)                     | `ac n/NAME c/CLASS_GROUP e/EMAIL p/PHONE_NUMBER [t/TELEGRAM] [g/GITHUB]` <br> e.g., `ac c/T42 n/James Ho p/22224444 e/jamesho@example.com t/@jamesho g/jameshoGithub` |
| [**Add Note**](#adding-note-to-a-person-an)        | `an INDEX note/NOTE` <br> e.g., `an 1 note/Very interested in Assembly`                                                                                               |
| [**Clear**](#clearing-all-entries-clear)           | `clear`                                                                                                                                                               |
| [**Delete**](#deleting-a-person-dc)                | `dc INDEX`<br> e.g., `dc 3`                                                                                                                                           |
| [**Delete Note**](#deleting-note-from-a-person-dn) | `dn INDEX i/NOTEINDEX...`<br> e.g., `dn 1 i/1,2`                                                                                                                      |
| [**Find**](#locating-persons-by-name-find)         | `find KEYWORD...`<br> e.g., `find James Jake`                                                                                                                         |
| [**Help**](#viewing-help-help)                     | `help`                                                                                                                                                                |
| [**List**](#listing-persons-ls)                    | `ls [CLASS_GROUP...]` <br> e.g., `ls T42`                                                                                                                             |
| [**Mark Attendance**](#marking-attendance-ma)      | `ma w/WEEK [pre/PRESENT_INDEX] [abs/ABSENT_INDEX]` <br> e.g.,`ma w/1 pre/1,2 abs/3`                                                                                   |
| [**Update**](#updating-a-person-uc)                | `uc INDEX [n/NAME] [c/CLASS_GROUP] [e/EMAIL] [p/PHONE_NUMBER] [t/TELEGRAM] [g/GITHUB]` <br> e.g.,`uc 2 n/James Lee e/jameslee@example.com`                            |
| [**View**](#viewing-a-person-view)                 | `view INDEX`                                                                                                                                                          |

--------------------------------------------------------------------------------------------------------------------

## Glossary

* **Absent**: A attendance status to indicate that a student did not attend a class.
* **Alphanumeric**: A String consisting of only letters (a-z, A-Z) or numbers or both.
* **Command**: Commands are necessary to use TA Toolkit. A command has to be typed into the Command Box and entered to be executed.
* **Command terminal**: A command terminal is a text-based interface through which users can interact with a computer program by typing commands.
* **CLI**: Command Line Interface: A way of interacting with a computer program where the user issues commands to the
  program in the form of successive lines of text (command lines). It emphasises text-based user interaction over graphical user interfaces.
* **Email**: A unique identifier for an email account.
* **Index**: A number representing the position of an item in a list.
* **Github ID**: A unique identifier for a Github account. E.g. johnDoe
* **GUI**: Graphical User Interface: A mode of interacting with a computer program that relies on visual elements such as windows, icons, buttons, and menus.
* **Hard disk**: A component of a computer system responsible for long-term storage of data.
* **JSON file**: A JSON (JavaScript Object Notation) file is a structured data file format used for storing and transmitting data between the hard disk and TA Toolkit.
* **Note**: A String that can be associated to a person to provide additional details about them.
* **Phone number**: A sequence of digits that is dialled on a telephone to contact a person.
* **Present**: A attendance status to indicate that a student attended a class.
* **TA**: Teaching Assistant
* **Telegram handle**: A unique identifier for a Telegram account. E.g. @johnDoe<|MERGE_RESOLUTION|>--- conflicted
+++ resolved
@@ -184,24 +184,6 @@
 
 The following parameters are used for commands:
 
-<<<<<<< HEAD
-| Parameter     | Prefix | Format                                                                                                           | Example                                         |
-|---------------|--------|------------------------------------------------------------------------------------------------------------------|-------------------------------------------------|
-| INDEX         | -      | Positive integers only                                                                                           | `1`, `2`, `3`                                   |
-| KEYWORD       | -      | Alphanumeric only                                                                                                | `Alex`, `Bernice`                               |
-| NAME          | n/     | Alphanumeric, can contain multiple words                                                                         | `Alex Yeoh`, `Bernice Yu`                       |
-| PHONE_NUMBER  | p/     | Numeric, minimum length of 3 digits and maximum of 15 digits                                                     | `99999999`, `88888888`                          |
-| TELEGRAM      | t/     | Starts with @, followed by alphanumeric characters or underscores                                                | `@nus_cs2100` , `@johnDoe`                      |
-| EMAIL         | e/     | Includes letters, numbers, underscores, dots, and dashes, followed by the '@' symbol, then a domain name         | `damithch@comp.nus.edu.sg`, `dcsdcr@nus.edu.sg` |
-| GITHUB        | g/     | Consists of alphanumeric characters, underscores, periods, and hyphens                                           | `johnDoe`, `alice-yu`                           |
-| CLASS_GROUP   | c/     | Consists of alphanumeric characters                                                                              | `T10`, `T42`                                    |
-| NOTE          | note/  | Consists of a alphanumeric characters and basic punctuation (periods, commas, exclamation marks, question marks) | `Proficient in Java!`, `Beginner to Python.`    |
-| NOTE_INDEX    | i/     | Positive integers only                                                                                           | `1`, `2`, `3`                                   |
-| WEEK          | w/     | Positive integers from 1 - 13 only                                                                               | `1`, `2`, `3`                                   |
-| PRESENT_INDEX | pre/   | Positive integers only                                                                                           | `1`, `2`, `3`                                   |
-| ABSENT_INDEX  | abs/   | Positive integers only                                                                                           | `1`, `2`, `3`                                   |
-=======
-
 | Parameter     | Prefix | Format                                                                                                                                                                                                                   | Example                                         |
 |---------------|--------|--------------------------------------------------------------------------------------------------------------------------------------------------------------------------------------------------------------------------|-------------------------------------------------|
 | INDEX         | -      | Positive integers only                                                                                                                                                                                                   | `1`, `2`, `3`                                   |
@@ -209,7 +191,7 @@
 | NAME          | n/     | Alphanumeric, can contain multiple words                                                                                                                                                                                 | `Alex Yeoh`, `Bernice Yu`                       |
 | PHONE_NUMBER  | p/     | Numeric, minimum length of 3 digits. Users are responsible for ensuring phone number is valid.                                                                                                                           | `99999999`, `88888888`                          |
 | TELEGRAM      | t/     | Starts with @, followed by alphanumeric characters or underscores. Users are responsible for ensuring Telegram ID is valid.                                                                                              | `@nus_cs2100` , `@johnDoe`                      |
-| EMAIL         | e/     | A local-part (consisting of letters, numbers, underscores, dots, and dashes), followed by the '@' symbol, then the domain name with at least 2 characters. Users are responsible for ensuring the email address is valid | `damithch@comp.nus.edu.sg`, `dcsdcr@nus.edu.sg` |
+| EMAIL         | e/     | A local-part (consisting of letters, numbers, underscores, dots, and dashes), followed by the '@' symbol, then the domain name with at least 2 characters. Users are responsible for ensuring the email address is valid.| `damithch@comp.nus.edu.sg`, `dcsdcr@nus.edu.sg` |
 | GITHUB        | g/     | Consists of alphanumeric characters, underscores, periods, and hyphens. Users are responsible for ensuring Github ID is valid.                                                                                           | `johnDoe`, `alice-yu`                           |
 | CLASS_GROUP   | c/     | Consists of alphanumeric characters                                                                                                                                                                                      | `T10`, `T42`                                    |
 | NOTE          | note/  | Consists of alphanumeric characters and basic punctuation (periods, commas, exclamation marks, question marks)                                                                                                           | `Proficient in Java!`, `Beginner to Python.`    |
@@ -217,7 +199,6 @@
 | WEEK          | w/     | Positive integers from 1 - 13 only                                                                                                                                                                                       | `1`, `2`, `3`                                   |
 | PRESENT_INDEX | pre/   | Positive integers only                                                                                                                                                                                                   | `1`, `2`, `3`                                   |
 | ABSENT_INDEX  | abs/   | Positive integers only                                                                                                                                                                                                   | `1`, `2`, `3`                                   |
->>>>>>> 67ac3815
 
 --------------------------------------------------------------------------------------------------------------------
 
