--- conflicted
+++ resolved
@@ -18,15 +18,13 @@
  * Using ChatGPT to generate the format and structure in ViewCommandTest, ViewCommandParserTest, AddNoteCommandTest, AddNoteCommandParserTest, NoteTest and NotesTest classes.
  * Using ChatGPT to conform to better structure within Personal Portfolio Page.
 
-<<<<<<< HEAD
 ### Tejas Garrepally's Acknowledgements
  * Using Github Copilot to generate some of the JavaDocs for `Attendance`, `` 
  * Using Github Copilot to generate some of the format and structure for `WeekTest`, `ClassGroupTest`
  * Used ChatGPT to replace the color scheme in DarkTheme.css with Nord Theme.
-=======
+
 ### Gautham Kailash's Acknowledgements
 * Using ChatGPT to generate Javadocs for AddCommand, AddCommandParser, MarkCommand, and MarkCommandParser classes.
->>>>>>> 0b8735d4
 
 --------------------------------------------------------------------------------------------------------------------
 
